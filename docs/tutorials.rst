.. _tutorials:

Tutorials
#########

PySTAC-Client Introduction
--------------------------

- :tutorial:`GitHub version <pystac-client-introduction.ipynb>`
- :ref:`Docs version </tutorials/pystac-client-introduction.ipynb>`

This tutorial gives an introduction to using pystac-client with a STAC API

STAC Metadata Visualization
---------------------------

- :tutorial:`GitHub version <stac-metadata-viz.ipynb>`

This tutorial gives an introduction to using Holeviews and hvplot to visualize
STAC metadata and Item geometries on a map.

CQL2 Filtering
---------------------------

- :tutorial:`GitHub version <cql2-filter.ipynb>`
- :ref:`Docs version </tutorials/cql2-filter.ipynb>`

<<<<<<< HEAD
This tutorial gives an introduction to using CQL2-JSON filtering in searches to
=======
This tutorial gives an introduction to using CQL-JSON filtering in searches to
>>>>>>> e0166d30
search by arbitrary STAC Item properties.

Calculating Coverage Percentage of the AOI by an Item
-----------------------------------------------------

- :tutorial:`GitHub version <aoi-coverage.ipynb>`
<<<<<<< HEAD

=======
- :ref:`Docs version </tutorials/aoi-coverage.ipynb>`
>>>>>>> e0166d30

This tutorial demonstrates the use of pystac-client to calculate the
percentage an Item's geometry that intesects with the area of interest
(AOI) specified in the search by the `intersects` parameter.<|MERGE_RESOLUTION|>--- conflicted
+++ resolved
@@ -25,22 +25,14 @@
 - :tutorial:`GitHub version <cql2-filter.ipynb>`
 - :ref:`Docs version </tutorials/cql2-filter.ipynb>`
 
-<<<<<<< HEAD
 This tutorial gives an introduction to using CQL2-JSON filtering in searches to
-=======
-This tutorial gives an introduction to using CQL-JSON filtering in searches to
->>>>>>> e0166d30
 search by arbitrary STAC Item properties.
 
 Calculating Coverage Percentage of the AOI by an Item
 -----------------------------------------------------
 
 - :tutorial:`GitHub version <aoi-coverage.ipynb>`
-<<<<<<< HEAD
-
-=======
 - :ref:`Docs version </tutorials/aoi-coverage.ipynb>`
->>>>>>> e0166d30
 
 This tutorial demonstrates the use of pystac-client to calculate the
 percentage an Item's geometry that intesects with the area of interest
