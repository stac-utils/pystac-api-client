<<<<<<< HEAD
from typing import TYPE_CHECKING, Generator, Optional, cast
=======
from typing import TYPE_CHECKING, Iterator, Optional, cast
>>>>>>> 9890615f

import pystac

from pystac_client.conformance import ConformanceClasses
from pystac_client.exceptions import APIError
from pystac_client.item_search import ItemSearch
from pystac_client.stac_api_io import StacApiIO

if TYPE_CHECKING:
    from pystac.item import Item as Item_Type


class CollectionClient(pystac.Collection):
    def __repr__(self) -> str:
        return "<CollectionClient id={}>".format(self.id)

<<<<<<< HEAD
    def get_items(self) -> Generator["Item_Type", None, None]:
=======
    def get_items(self) -> Iterator["Item_Type"]:
>>>>>>> 9890615f
        """Return all items in this Collection.

        If the Collection contains a link of with a `rel` value of `items`,
        that link will be used to iterate through items. Otherwise, the default
        PySTAC behavior is assumed.

        Return:
            Iterator[Item]: Iterator of items whose parent is this catalog.
        """

        link = self.get_single_link("items")
        root = self.get_root()
        if link is not None and root is not None:
            search = ItemSearch(
                url=link.href, method="GET", stac_io=root._stac_io  # type: ignore
            )
            yield from search.items()
        else:
            yield from super().get_items()

    def get_item(self, id: str, recursive: bool = False) -> Optional["Item_Type"]:
        """Returns an item with a given ID.

        If the collection conforms to
        [ogcapi-features](https://github.com/radiantearth/stac-api-spec/blob/738f4837ac6bea041dc226219e6d13b2c577fb19/ogcapi-features/README.md),
        this will use the `/collections/{collectionId}/items/{featureId}`.
        Otherwise, the default PySTAC behavior is used.

        Args:
            id : The ID of the item to find.
            recursive : If True, search this catalog and all children for the
                item; otherwise, only search the items of this catalog. Defaults
                to False.

        Return:
            Item or None: The item with the given ID, or None if not found.
        """
        if not recursive:
            root = self.get_root()
            assert root
            stac_io = root._stac_io
            assert stac_io
            assert isinstance(stac_io, StacApiIO)
            link = self.get_single_link("items")
            if stac_io.conforms_to(ConformanceClasses.FEATURES) and link is not None:
                url = f"{link.href}/{id}"
                try:
                    item = stac_io.read_stac_object(url, root=self)
                except APIError as err:
                    if err.status_code and err.status_code == 404:
                        return None
                    else:
                        raise err
                assert isinstance(item, pystac.Item)
                return item
            else:
                return super().get_item(id, recursive=False)
        else:
            for root, _, _ in self.walk():
                item = cast(pystac.Item, root.get_item(id, recursive=False))
                if item is not None:
                    assert isinstance(item, pystac.Item)
                    return item
            return None<|MERGE_RESOLUTION|>--- conflicted
+++ resolved
@@ -1,8 +1,4 @@
-<<<<<<< HEAD
-from typing import TYPE_CHECKING, Generator, Optional, cast
-=======
 from typing import TYPE_CHECKING, Iterator, Optional, cast
->>>>>>> 9890615f
 
 import pystac
 
@@ -19,11 +15,7 @@
     def __repr__(self) -> str:
         return "<CollectionClient id={}>".format(self.id)
 
-<<<<<<< HEAD
-    def get_items(self) -> Generator["Item_Type", None, None]:
-=======
     def get_items(self) -> Iterator["Item_Type"]:
->>>>>>> 9890615f
         """Return all items in this Collection.
 
         If the Collection contains a link of with a `rel` value of `items`,
