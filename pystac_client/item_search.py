from functools import lru_cache
from dateutil.tz import tzutc
from dateutil.relativedelta import relativedelta
import json
import re
from collections.abc import Iterable, Mapping
from copy import deepcopy
from datetime import timezone, datetime as datetime_
from typing import Dict, Iterator, List, Optional, TYPE_CHECKING, Tuple, Union, Protocol
import warnings

from pystac import Collection, Item, ItemCollection
from pystac.stac_io import StacIO

from pystac_client.stac_api_io import StacApiIO
from pystac_client.conformance import ConformanceClasses

if TYPE_CHECKING:
    from pystac_client.client import Client

DATETIME_REGEX = re.compile(r"(?P<year>\d{4})(\-(?P<month>\d{2})(\-(?P<day>\d{2})"
                            r"(?P<remainder>(T|t)\d{2}:\d{2}:\d{2}(\.\d+)?"
                            r"(?P<tz_info>Z|([-+])(\d{2}):(\d{2}))?)?)?)?")

<<<<<<< HEAD

class GeoInterface(Protocol):
    def __geo_interface__(self) -> dict:
        ...

=======
# todo: add runtime_checkable when we drop 3.7 support
# class GeoInterface(Protocol):
#     def __geo_interface__(self) -> dict:
#         ...
>>>>>>> 28adaf1f

DatetimeOrTimestamp = Optional[Union[datetime_, str]]
Datetime = Union[Tuple[str], Tuple[str, str]]
DatetimeLike = Union[DatetimeOrTimestamp, Tuple[DatetimeOrTimestamp, DatetimeOrTimestamp],
                     List[DatetimeOrTimestamp], Iterator[DatetimeOrTimestamp]]

BBox = Tuple[float, ...]
BBoxLike = Union[BBox, List[float], Iterator[float], str]

Collections = Tuple[str, ...]
CollectionsLike = Union[List[str], Iterator[str], str]

IDs = Tuple[str, ...]
IDsLike = Union[IDs, str, List[str], Iterator[str]]

Intersects = dict
<<<<<<< HEAD
IntersectsLike = Union[str, Intersects, GeoInterface]
=======
IntersectsLike = Union[str, object, Intersects]
# todo: after 3.7 is dropped, replace object with GeoInterface
>>>>>>> 28adaf1f

Query = dict
QueryLike = Union[Query, List[str]]

FilterLangLike = str
FilterLike = Union[dict, str]

Sortby = List[Dict[str, str]]
SortbyLike = Union[Sortby, str, List[str]]

Fields = List[str]
FieldsLike = Union[Fields, str]

OP_MAP = {'>=': 'gte', '<=': 'lte', '=': 'eq', '>': 'gt', '<': 'lt'}


# from https://gist.github.com/angstwad/bf22d1822c38a92ec0a9#gistcomment-2622319
def dict_merge(dct: Dict, merge_dct: Dict, add_keys: bool = True) -> Dict:
    """ Recursive dict merge.

    Inspired by :meth:``dict.update()``, instead of
    updating only top-level keys, dict_merge recurses down into dicts nested
    to an arbitrary depth, updating keys. The ``merge_dct`` is merged into
    ``dct``. This version will return a copy of the dictionary and leave the original
    arguments untouched.  The optional argument ``add_keys``, determines whether keys which are
    present in ``merge_dict`` but not ``dct`` should be included in the new dict.

    Args:
        dct (dict) onto which the merge is executed
        merge_dct (dict): dct merged into dct
        add_keys (bool): whether to add new keys

    Return:
        dict: updated dict
    """
    dct = dct.copy()
    if not add_keys:
        merge_dct = {k: merge_dct[k] for k in set(dct).intersection(set(merge_dct))}

    for k, v in merge_dct.items():
        if (k in dct and isinstance(dct[k], dict) and isinstance(merge_dct[k], Mapping)):
            dct[k] = dict_merge(dct[k], merge_dct[k], add_keys=add_keys)
        else:
            dct[k] = merge_dct[k]

    return dct


class ItemSearch:
    """Represents a deferred query to a STAC search endpoint as described in the
    `STAC API - Item Search spec <https://github.com/radiantearth/stac-api-spec/tree/master/item-search>`__.

    No request is sent to the API until a function is called to fetch or iterate through the resulting STAC Items,
     either the :meth:`ItemSearch.item_collections` or :meth:`ItemSearch.items` method is called and iterated over.

    All "Parameters", with the exception of ``max_items``, ``method``, and ``url`` correspond to query parameters
    described in the `STAC API - Item Search: Query Parameters Table
    <https://github.com/radiantearth/stac-api-spec/tree/master/item-search#query-parameter-table>`__ docs. Please refer
    to those docs for details on how these parameters filter search results.

    Args:
        url : The URL to the item-search endpoint
        method : The HTTP method to use when making a request to the service. This must be either ``"GET"``, ``"POST"``, or
            ``None``. If ``None``, this will default to ``"POST"`` if the ``intersects`` argument is present and ``"GET"``
            if not. If a ``"POST"`` request receives a ``405`` status for the response, it will automatically retry with a
            ``"GET"`` request for all subsequent requests.
        max_items : The maximum number of items to return from the search. *Note that this is not a STAC API - Item Search
            parameter and is instead used by the client to limit the total number of returned items*.
        limit : The maximum number of items to return *per page*. Defaults to ``None``, which falls back to the limit set
            by the service.
        bbox: May be a list, tuple, or iterator representing a bounding box of 2D or 3D coordinates. Results will be filtered
            to only those intersecting the bounding box.
        datetime: Either a single datetime or datetime range used to filter results. You may express a single datetime
            using a :class:`datetime.datetime` instance, a `RFC 3339-compliant <https://tools.ietf.org/html/rfc3339>`__
            timestamp, or a simple date string (see below). Instances of :class:`datetime.datetime` may be either
            timezone aware or unaware. Timezone aware instances will be converted to a UTC timestamp before being passed
            to the endpoint. Timezone unaware instances are assumed to represent UTC timestamps. You may represent a
            datetime range using a ``"/"`` separated string as described in the spec, or a list, tuple, or iterator
            of 2 timestamps or datetime instances. For open-ended ranges, use either ``".."`` (``'2020-01-01:00:00:00Z/..'``,
            ``['2020-01-01:00:00:00Z', '..']``) or a value of ``None`` (``['2020-01-01:00:00:00Z', None]``).

            If using a simple date string, the datetime can be specified in ``YYYY-mm-dd`` format, optionally truncating
            to ``YYYY-mm`` or just ``YYYY``. Simple date strings will be expanded to include the entire time period, for
            example:

            - ``2017`` expands to ``2017-01-01T00:00:00Z/2017-12-31T23:59:59Z``
            - ``2017-06`` expands to ``2017-06-01T00:00:00Z/2017-06-30T23:59:59Z``
            - ``2017-06-10`` expands to ``2017-06-10T00:00:00Z/2017-06-10T23:59:59Z``

            If used in a range, the end of the range expands to the end of that day/month/year, for example:

            - ``2017/2018`` expands to ``2017-01-01T00:00:00Z/2018-12-31T23:59:59Z``
            - ``2017-06/2017-07`` expands to ``2017-06-01T00:00:00Z/2017-07-31T23:59:59Z``
            - ``2017-06-10/2017-06-11`` expands to ``2017-06-10T00:00:00Z/2017-06-11T23:59:59Z``
        intersects: A string or dictionary representing a GeoJSON geometry, or an object that implements a
            ``__geo_interface__`` property as supported by several libraries including Shapely, ArcPy, PySAL, and
            geojson. Results filtered to only those intersecting the geometry.
        ids: List of Item ids to return. All other filter parameters that further restrict the number of search results
            (except ``limit``) are ignored.
        collections: List of one or more Collection IDs or :class:`pystac.Collection` instances. Only Items in one
            of the provided Collections will be searched
        query: List or JSON of query parameters as per the STAC API `query` extension
        filter: JSON of query parameters as per the STAC API `filter` extension
        filter_lang: Language variant used in the filter body. If `filter` is a dictionary or not provided, defaults
            to 'cql2-json'. If `filter` is a string, defaults to `cql2-text`.
        sortby: A single field or list of fields to sort the response by
        fields: A list of fields to include in the response. Note this may result in invalid STAC objects, as they
            may not have required fields. Use `get_all_items_as_dict` to avoid object unmarshalling errors.
        max_items: The maximum number of items to get, even if there are more matched items.
        method: The http method, 'GET' or 'POST'
        stac_io: An instance of StacIO for retrieving results. Normally comes from the Client that returns this ItemSearch
        client: An instance of a root Client used to set the root on resulting Items
    """
    def __init__(self,
                 url: str,
                 *,
                 limit: Optional[int] = 100,
                 bbox: Optional[BBoxLike] = None,
                 datetime: Optional[DatetimeLike] = None,
                 intersects: Optional[IntersectsLike] = None,
                 ids: Optional[IDsLike] = None,
                 collections: Optional[CollectionsLike] = None,
                 query: Optional[QueryLike] = None,
                 filter: Optional[FilterLike] = None,
                 filter_lang: Optional[FilterLangLike] = None,
                 sortby: Optional[SortbyLike] = None,
                 fields: Optional[FieldsLike] = None,
                 max_items: Optional[int] = None,
                 method: Optional[str] = 'POST',
                 stac_io: Optional[StacIO] = None,
                 client: Optional["Client"] = None):
        self.url = url
        self.client = client

        if stac_io:
            self._stac_io = stac_io
        else:
            self._stac_io = StacApiIO()
        self._stac_io.assert_conforms_to(ConformanceClasses.ITEM_SEARCH)

        self._max_items = max_items
        if self._max_items is not None and limit is not None:
            limit = min(limit, self._max_items)

        if limit is not None and (limit < 1 or limit > 10000):
            raise Exception(f"Invalid limit of {limit}, must be between 1 and 10,000")

        self.method = method

        params = {
            'limit': limit,
            'bbox': self._format_bbox(bbox),
            'datetime': self._format_datetime(datetime),
            'ids': self._format_ids(ids),
            'collections': self._format_collections(collections),
            'intersects': self._format_intersects(intersects),
            'query': self._format_query(query),
            'filter': self._format_filter(filter),
            'filter-lang': self._format_filter_lang(filter, filter_lang),
            'sortby': self._format_sortby(sortby),
            'fields': self._format_fields(fields)
        }

        self._parameters = {k: v for k, v in params.items() if v is not None}

    def get_parameters(self):
        if self.method == 'POST':
            return self._parameters
        elif self.method == 'GET':
            params = deepcopy(self._parameters)
            if 'bbox' in params:
                params['bbox'] = ','.join(map(str, params['bbox']))
            if 'ids' in params:
                params['ids'] = ','.join(params['ids'])
            if 'collections' in params:
                params['collections'] = ','.join(params['collections'])
            if 'intersects' in params:
                params['intersects'] = json.dumps(params['intersects'])
            if 'sortby' in params:
                params['sortby'] = self.sortby_json_to_str(params['sortby'])
            return params
        else:
            raise Exception(f"Unsupported method {self.method}")

    @staticmethod
    def _format_query(value: List[QueryLike]) -> Optional[dict]:
        if value is None:
            return None

        if isinstance(value, list):
            query = {}
            for q in value:
                for op in ['>=', '<=', '=', '>', '<']:
                    parts = q.split(op)
                    if len(parts) == 2:
                        param = parts[0]
                        val = parts[1]
                        if param == "gsd":
                            val = float(val)
                        query = dict_merge(query, {parts[0]: {OP_MAP[op]: val}})
                        break
        else:
            query = value

        return query

    @staticmethod
    def _format_filter_lang(_filter: FilterLike, value: FilterLangLike) -> Optional[str]:
        if _filter is None:
            return None

        if value is not None:
            return value

        if isinstance(_filter, str):
            return 'cql2-text'

        if isinstance(_filter, dict):
            return 'cql2-json'

        return None

    def _format_filter(self, value: FilterLike) -> Optional[dict]:
        if value is None:
            return None

        self._stac_io.assert_conforms_to(ConformanceClasses.FILTER)
        return value

    @staticmethod
    def _format_bbox(value: Optional[BBoxLike]) -> Optional[BBox]:
        if value is None:
            return None

        if isinstance(value, str):
            bbox = tuple(map(float, value.split(',')))
        else:
            bbox = tuple(map(float, value))

        return bbox

    @staticmethod
    def _format_datetime(value: Optional[DatetimeLike]) -> Optional[Datetime]:
        def _to_utc_isoformat(dt):
            dt = dt.astimezone(timezone.utc)
            dt = dt.replace(tzinfo=None)
            return dt.isoformat("T") + "Z"

        def _to_isoformat_range(component: DatetimeOrTimestamp):
            """Converts a single DatetimeOrTimestamp into one or two Datetimes.

            This is required to expand a single value like "2017" out to the whole year. This function returns two values.
            The first value is always a valid Datetime. The second value can be None or a Datetime. If it is None, this
            means that the first value was an exactly specified value (e.g. a `datetime.datetime`). If the second value is
            a Datetime, then it will be the end of the range at the resolution of the component, e.g. if the component
            were "2017" the second value would be the last second of the last day of 2017.
            """
            if component is None:
                return "..", None
            elif isinstance(component, str):
                if component == "..":
                    return component, None

                match = DATETIME_REGEX.match(component)
                if not match:
                    raise Exception(f"invalid datetime component: {component}")
                elif match.group("remainder"):
                    if match.group("tz_info"):
                        return component, None
                    else:
                        return f"{component}Z", None
                else:
                    year = int(match.group("year"))
                    optional_month = match.group("month")
                    optional_day = match.group("day")

                if optional_day is not None:
                    start = datetime_(year,
                                      int(optional_month),
                                      int(optional_day),
                                      0,
                                      0,
                                      0,
                                      tzinfo=tzutc())
                    end = start + relativedelta(days=1, seconds=-1)
                elif optional_month is not None:
                    start = datetime_(year, int(optional_month), 1, 0, 0, 0, tzinfo=tzutc())
                    end = start + relativedelta(months=1, seconds=-1)
                else:
                    start = datetime_(year, 1, 1, 0, 0, 0, tzinfo=tzutc())
                    end = start + relativedelta(years=1, seconds=-1)
                return _to_utc_isoformat(start), _to_utc_isoformat(end)
            else:
                return _to_utc_isoformat(component), None

        if value is None:
            return None
        elif isinstance(value, datetime_):
            return _to_utc_isoformat(value)
        elif isinstance(value, str):
            components = value.split("/")
        else:
            components = list(value)

        if not components:
            return None
        elif len(components) == 1:
            start, end = _to_isoformat_range(components[0])
            if end is not None:
                return f"{start}/{end}"
            else:
                return start
        elif len(components) == 2:
            start, _ = _to_isoformat_range(components[0])
            backup_end, end = _to_isoformat_range(components[1])
            return f"{start}/{end or backup_end}"
        else:
            raise Exception(
                f"too many datetime components (max=2, actual={len(components)}): {value}")

    @staticmethod
    def _format_collections(value: Optional[CollectionsLike]) -> Optional[Collections]:
        def _format(c):
            if isinstance(c, str):
                return c
            if isinstance(c, Iterable):
                return tuple(map(_format, c))

            return c.id

        if value is None:
            return None
        if isinstance(value, str):
            return tuple(map(_format, value.split(',')))
        if isinstance(value, Collection):
            return _format(value),

        return _format(value)

    @staticmethod
    def _format_ids(value: Optional[IDsLike]) -> Optional[IDs]:
        if value is None:
            return None

        if isinstance(value, str):
            return tuple(value.split(','))

        return tuple(value)

    def _format_sortby(self, value: Optional[SortbyLike]) -> Optional[Sortby]:
        if value is None:
            return None

        self._stac_io.assert_conforms_to(ConformanceClasses.SORT)

        if isinstance(value, str):
            return [self.sortby_part_to_json(part) for part in value.split(',')]

        if isinstance(value, list):
            if value and isinstance(value[0], str):
                return [self.sortby_part_to_json(v) for v in value]
            elif value and isinstance(value[0], dict):
                return value

        raise Exception("sortby must be of type None, str, List[str], or List[Dict[str, str]")

    @staticmethod
    def sortby_part_to_json(part: str) -> Dict[str, str]:
        if part.startswith("-"):
            return {"field": part[1:], "direction": "desc"}
        elif part.startswith("+"):
            return {"field": part[1:], "direction": "asc"}
        else:
            return {"field": part, "direction": "asc"}

    @staticmethod
    def sortby_json_to_str(sortby: Sortby) -> str:
        return ",".join(
            [f"{'+' if sort['direction'] == 'asc' else '-'}{sort['field']}" for sort in sortby])

    def _format_fields(self, value: Optional[FieldsLike]) -> Optional[Fields]:
        if value is None:
            return None

        self._stac_io.assert_conforms_to(ConformanceClasses.FIELDS)

        if isinstance(value, str):
            return tuple(value.split(','))

        return tuple(value)

    @staticmethod
    def _format_intersects(value: Optional[IntersectsLike]) -> Optional[Intersects]:
        if value is None:
            return None
        if isinstance(value, dict):
            return deepcopy(value)
        if isinstance(value, str):
            return json.loads(value)
        if hasattr(value, '__geo_interface__'):
            return deepcopy(getattr(value, '__geo_interface__'))
        raise Exception(
            "intersects must be of type None, str, dict, or an object that implements __geo_interface__"
        )

    @lru_cache(1)
    def matched(self) -> int:
        """Return number matched for search

        Returns the value from the `numberMatched` or `context.matched` field. Not all APIs
        will support counts in which case a warning will be issued

        Returns:
            int: Total count of matched items. If counts are not supported `None` is returned.
        """
        params = {**self.get_parameters(), "limit": 1}
        resp = self._stac_io.read_json(self.url, method=self.method, parameters=params)
        found = None
        if 'context' in resp:
            found = resp['context']['matched']
        elif 'numberMatched' in resp:
            found = resp['numberMatched']
        if found is None:
            warnings.warn("numberMatched or context.matched not in response")
        return found

    def get_item_collections(self) -> Iterator[ItemCollection]:
        """Iterator that yields ItemCollection objects.  Each ItemCollection is a page of results
        from the search.

        Yields:
            Iterable[Item] : pystac_client.ItemCollection
        """
        for page in self._stac_io.get_pages(self.url, self.method, self.get_parameters()):
            yield ItemCollection.from_dict(page, preserve_dict=False, root=self.client)

    def get_items(self) -> Iterator[Item]:
        """Iterator that yields :class:`pystac.Item` instances for each item matching the given search parameters. Calls
        :meth:`ItemSearch.item_collections()` internally and yields from
        :attr:`ItemCollection.features <pystac_client.ItemCollection.features>` for each page of results.

        Return:
            Iterable[Item] : Iterate through resulting Items
        """
        nitems = 0
        for item_collection in self.get_item_collections():
            for item in item_collection:
                yield item
                nitems += 1
                if self._max_items and nitems >= self._max_items:
                    return

    @lru_cache(1)
    def get_all_items_as_dict(self) -> Dict:
        """Convenience method that gets all items from all pages, up to self._max_items,
         and returns an array of dictionaries

        Return:
            Dict : A GeoJSON FeatureCollection
        """
        features = []
        for page in self._stac_io.get_pages(self.url, self.method, self.get_parameters()):
            for feature in page['features']:
                features.append(feature)
                if self._max_items and len(features) >= self._max_items:
                    return {"type": "FeatureCollection", "features": features}
        return {"type": "FeatureCollection", "features": features}

    @lru_cache(1)
    def get_all_items(self) -> ItemCollection:
        """Convenience method that builds an :class:`ItemCollection` from all items matching the given search parameters.

        Return:
            item_collection : ItemCollection
        """
        feature_collection = self.get_all_items_as_dict()
        return ItemCollection.from_dict(feature_collection, preserve_dict=False, root=self.client)<|MERGE_RESOLUTION|>--- conflicted
+++ resolved
@@ -22,18 +22,10 @@
                             r"(?P<remainder>(T|t)\d{2}:\d{2}:\d{2}(\.\d+)?"
                             r"(?P<tz_info>Z|([-+])(\d{2}):(\d{2}))?)?)?)?")
 
-<<<<<<< HEAD
-
-class GeoInterface(Protocol):
-    def __geo_interface__(self) -> dict:
-        ...
-
-=======
 # todo: add runtime_checkable when we drop 3.7 support
 # class GeoInterface(Protocol):
 #     def __geo_interface__(self) -> dict:
 #         ...
->>>>>>> 28adaf1f
 
 DatetimeOrTimestamp = Optional[Union[datetime_, str]]
 Datetime = Union[Tuple[str], Tuple[str, str]]
@@ -50,12 +42,8 @@
 IDsLike = Union[IDs, str, List[str], Iterator[str]]
 
 Intersects = dict
-<<<<<<< HEAD
-IntersectsLike = Union[str, Intersects, GeoInterface]
-=======
 IntersectsLike = Union[str, object, Intersects]
 # todo: after 3.7 is dropped, replace object with GeoInterface
->>>>>>> 28adaf1f
 
 Query = dict
 QueryLike = Union[Query, List[str]]
