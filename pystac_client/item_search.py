import json
import re
import warnings
from collections.abc import Iterable, Mapping
from copy import deepcopy
from datetime import datetime as datetime_
from datetime import timezone
from functools import lru_cache
from itertools import chain
from typing import TYPE_CHECKING, Any, Dict, Iterator, List, Optional, Tuple, Union

from dateutil.relativedelta import relativedelta
from dateutil.tz import tzutc
from pystac import Collection, Item, ItemCollection

from pystac_client.conformance import ConformanceClasses
from pystac_client.stac_api_io import StacApiIO

if TYPE_CHECKING:
    from pystac_client import client as _client

DATETIME_REGEX = re.compile(
    r"(?P<year>\d{4})(-(?P<month>\d{2})(-(?P<day>\d{2})"
    r"(?P<remainder>([Tt])\d{2}:\d{2}:\d{2}(\.\d+)?"
    r"(?P<tz_info>Z|([-+])(\d{2}):(\d{2}))?)?)?)?"
)

# todo: add runtime_checkable when we drop 3.7 support
# class GeoInterface(Protocol):
#     def __geo_interface__(self) -> dict:
#         ...

DatetimeOrTimestamp = Optional[Union[datetime_, str]]
Datetime = str
DatetimeLike = Union[
    DatetimeOrTimestamp,
    Tuple[DatetimeOrTimestamp, DatetimeOrTimestamp],
    List[DatetimeOrTimestamp],
    Iterator[DatetimeOrTimestamp],
]

BBox = Tuple[float, ...]
BBoxLike = Union[BBox, List[float], Iterator[float], str]

Collections = Tuple[str, ...]
CollectionsLike = Union[List[str], Iterator[str], str]

IDs = Tuple[str, ...]
IDsLike = Union[IDs, str, List[str], Iterator[str]]

Intersects = Dict[str, Any]
IntersectsLike = Union[str, object, Intersects]
# todo: after 3.7 is dropped, replace object with GeoInterface

Query = Dict[str, Any]
QueryLike = Union[Query, List[str]]

FilterLangLike = str
FilterLike = Union[Dict[str, Any], str]

Sortby = List[Dict[str, str]]
SortbyLike = Union[Sortby, str, List[str]]

Fields = Dict[str, List[str]]
FieldsLike = Union[Fields, str, List[str]]

# these cannot be reordered or parsing will fail!
OP_MAP = {
    ">=": "gte",
    "<=": "lte",
    "=": "eq",
    "<>": "neq",
    ">": "gt",
    "<": "lt",
}

OPS = list(OP_MAP.keys())

DEFAULT_LIMIT_AND_MAX_ITEMS = 100

FreeTextLike = str


# from https://gist.github.com/angstwad/bf22d1822c38a92ec0a9#gistcomment-2622319
def dict_merge(
    dct: Dict[Any, Any], merge_dct: Dict[Any, Any], add_keys: bool = True
) -> Dict[Any, Any]:
    """Recursive dict merge.

    Inspired by :meth:``dict.update()``, instead of
    updating only top-level keys, dict_merge recurses down into dicts nested
    to an arbitrary depth, updating keys. The ``merge_dct`` is merged into
    ``dct``. This version will return a copy of the dictionary and leave the original
    arguments untouched.  The optional argument ``add_keys``, determines whether keys
    which are present in ``merge_dict`` but not ``dct`` should be included in the new
    dict.

    Args:
        dct (dict) onto which the merge is executed
        merge_dct (dict): dct merged into dct
        add_keys (bool): whether to add new keys

    Return:
        dict: updated dict
    """
    dct = dct.copy()
    if not add_keys:
        merge_dct = {k: merge_dct[k] for k in set(dct).intersection(set(merge_dct))}

    for k, v in merge_dct.items():
        if k in dct and isinstance(dct[k], dict) and isinstance(merge_dct[k], Mapping):
            dct[k] = dict_merge(dct[k], merge_dct[k], add_keys=add_keys)
        else:
            dct[k] = merge_dct[k]

    return dct


class ItemSearch:
    """Represents a deferred query to a STAC search endpoint as described in the
    `STAC API - Item Search spec
    <https://github.com/radiantearth/stac-api-spec/tree/master/item-search>`__.

    No request is sent to the API until a method is called to iterate
    through the resulting STAC Items, either :meth:`ItemSearch.item_collections`,
    :meth:`ItemSearch.items`, or :meth:`ItemSearch.items_as_dicts`.

    All parameters except `url``, ``method``, ``max_items``, ``stac_io``, and ``client``
    correspond to query parameters
    described in the `STAC API - Item Search: Query Parameters Table
    <https://github.com/radiantearth/stac-api-spec/tree/master/item-search#query-parameter-table>`__
    docs. Please refer
    to those docs for details on how these parameters filter search results.

    Args:
        url: The URL to the root / landing page of the STAC API
            implementing the Item Search endpoint.
        method : The HTTP method to use when making a request to the service.
            This must be either ``"GET"``, ``"POST"``, or
            ``None``. If ``None``, this will default to ``"POST"``.
            If a ``"POST"`` request receives a ``405`` status for
            the response, it will automatically retry with
            ``"GET"`` for all subsequent requests.
        max_items : The maximum number of items to return from the search, even
            if there are more matching results. This client to limit the
            total number of Items returned from the :meth:`items`,
            :meth:`item_collections`, and :meth:`items_as_dicts methods`. The client
            will continue to request pages of items until the number of max items is
            reached. This parameter defaults to 100. Setting this to ``None`` will
            allow iteration over a possibly very large number of results.
        stac_io: An instance of StacIO for retrieving results. Normally comes
            from the Client that returns this ItemSearch client: An instance of a
            root Client used to set the root on resulting Items.
        client: An instance of Client for retrieving results. This is normally populated
            by the client that returns this ItemSearch instance.
        limit: A recommendation to the service as to the number of items to return
            *per page* of results. Defaults to 100.
        ids: List of one or more Item ids to filter on.
        collections: List of one or more Collection IDs or :class:`pystac.Collection`
            instances. Only Items in one
            of the provided Collections will be searched
        bbox: A list, tuple, or iterator representing a bounding box of 2D
            or 3D coordinates. Results will be filtered
            to only those intersecting the bounding box.
        intersects: A string or dictionary representing a GeoJSON geometry, or
            an object that implements a
            ``__geo_interface__`` property, as supported by several libraries
            including Shapely, ArcPy, PySAL, and
            geojson. Results filtered to only those intersecting the geometry.
        datetime: Either a single datetime or datetime range used to filter results.
            You may express a single datetime using a :class:`datetime.datetime`
             instance, a `RFC 3339-compliant <https://tools.ietf.org/html/rfc3339>`__
            timestamp, or a simple date string (see below). Instances of
             :class:`datetime.datetime` may be either
            timezone aware or unaware. Timezone aware instances will be converted to
             a UTC timestamp before being passed
            to the endpoint. Timezone unaware instances are assumed to represent UTC
             timestamps. You may represent a
            datetime range using a ``"/"`` separated string as described in the spec,
             or a list, tuple, or iterator
            of 2 timestamps or datetime instances. For open-ended ranges, use either
            ``".."`` (``'2020-01-01:00:00:00Z/..'``,
            ``['2020-01-01:00:00:00Z', '..']``) or a value of ``None``
            (``['2020-01-01:00:00:00Z', None]``).

            If using a simple date string, the datetime can be specified in
             ``YYYY-mm-dd`` format, optionally truncating
            to ``YYYY-mm`` or just ``YYYY``. Simple date strings will be expanded to
             include the entire time period, for
            example:

            - ``2017`` expands to ``2017-01-01T00:00:00Z/2017-12-31T23:59:59Z``
            - ``2017-06`` expands to ``2017-06-01T00:00:00Z/2017-06-30T23:59:59Z``
            - ``2017-06-10`` expands to ``2017-06-10T00:00:00Z/2017-06-10T23:59:59Z``

            If used in a range, the end of the range expands to the end of that
            day/month/year, for example:

            - ``2017/2018`` expands to
              ``2017-01-01T00:00:00Z/2018-12-31T23:59:59Z``
            - ``2017-06/2017-07`` expands to
              ``2017-06-01T00:00:00Z/2017-07-31T23:59:59Z``
            - ``2017-06-10/2017-06-11`` expands to
              ``2017-06-10T00:00:00Z/2017-06-11T23:59:59Z``

        query: List or JSON of query parameters as per the STAC API `query` extension
        filter: JSON of query parameters as per the STAC API `filter` extension
        filter_lang: Language variant used in the filter body. If `filter` is a
            dictionary or not provided, defaults
            to 'cql2-json'. If `filter` is a string, defaults to `cql2-text`.
        sortby: A single field or list of fields to sort the response by
<<<<<<< HEAD
        fields: A list of fields to return in the response. Note this may result in invalid JSON.
            Use `get_all_items_as_dict` to avoid errors
        max_items: The maximum number of items to get, even if there are more matched items
        method: The http method, 'GET' or 'POST'
        stac_io: An instance of of StacIO for retrieving results. Normally comes from the Client that returns this ItemSearch
        client: An instance of a root Client used to set the root on resulting Items
        q: Freetext string as per the STAC API `free-text-search extension <https://github.com/cedadev/stac-freetext-search>`
    """
    def __init__(self,
                 url: str,
                 *,
                 limit: Optional[int] = 100,
                 bbox: Optional[BBoxLike] = None,
                 datetime: Optional[DatetimeLike] = None,
                 intersects: Optional[IntersectsLike] = None,
                 ids: Optional[IDsLike] = None,
                 collections: Optional[CollectionsLike] = None,
                 query: Optional[QueryLike] = None,
                 filter: Optional[FilterLike] = None,
                 filter_lang: Optional[FilterLangLike] = None,
                 sortby: Optional[SortbyLike] = None,
                 fields: Optional[FieldsLike] = None,
                 max_items: Optional[int] = None,
                 method: Optional[str] = 'POST',
                 stac_io: Optional[StacIO] = None,
                 client: Optional["Client"] = None,
                 q: Optional[FreeTextLike] = None):
=======
        fields: A list of fields to include in the response. Note this may
            result in invalid STAC objects, as they may not have required fields.
            Use `items_as_dicts` to avoid object unmarshalling errors.
    """

    def __init__(
        self,
        url: str,
        *,
        method: Optional[str] = "POST",
        max_items: Optional[int] = DEFAULT_LIMIT_AND_MAX_ITEMS,
        stac_io: Optional[StacApiIO] = None,
        client: Optional["_client.Client"] = None,
        limit: Optional[int] = DEFAULT_LIMIT_AND_MAX_ITEMS,
        ids: Optional[IDsLike] = None,
        collections: Optional[CollectionsLike] = None,
        bbox: Optional[BBoxLike] = None,
        intersects: Optional[IntersectsLike] = None,
        datetime: Optional[DatetimeLike] = None,
        query: Optional[QueryLike] = None,
        filter: Optional[FilterLike] = None,
        filter_lang: Optional[FilterLangLike] = None,
        sortby: Optional[SortbyLike] = None,
        fields: Optional[FieldsLike] = None,
    ):
>>>>>>> 72409aed
        self.url = url
        self.client = client

        if stac_io:
            self._stac_io = stac_io
        else:
            self._stac_io = StacApiIO()

        self._assert_conforms_to(ConformanceClasses.ITEM_SEARCH)

        self._max_items = max_items
        if self._max_items is not None and limit is not None:
            limit = min(limit, self._max_items)

        if limit is not None and (limit < 1 or limit > 10000):
            raise Exception(f"Invalid limit of {limit}, must be between 1 and 10,000")

        self.method = method

        params = {
<<<<<<< HEAD
            'limit': limit,
            'bbox': self._format_bbox(bbox),
            'datetime': self._format_datetime(datetime),
            'ids': self._format_ids(ids),
            'collections': self._format_collections(collections),
            'intersects': self._format_intersects(intersects),
            'query': self._format_query(query),
            'filter': self._format_filter(filter),
            'filter-lang': self._format_filter_lang(filter, filter_lang),
            'sortby': self._format_sortby(sortby),
            'fields': self._format_fields(fields),
            'q': self._format_freetext(q)
=======
            "limit": limit,
            "bbox": self._format_bbox(bbox),
            "datetime": self._format_datetime(datetime),
            "ids": self._format_ids(ids),
            "collections": self._format_collections(collections),
            "intersects": self._format_intersects(intersects),
            "query": self._format_query(query),
            "filter": self._format_filter(filter),
            "filter-lang": self._format_filter_lang(filter, filter_lang),
            "sortby": self._format_sortby(sortby),
            "fields": self._format_fields(fields),
>>>>>>> 72409aed
        }

        self._parameters: Dict[str, Any] = {
            k: v for k, v in params.items() if v is not None
        }

    def _assert_conforms_to(self, conformance_class: ConformanceClasses) -> None:
        self._stac_io.assert_conforms_to(conformance_class)

    def get_parameters(self) -> Dict[str, Any]:
        if self.method == "POST":
            return self._parameters
        elif self.method == "GET":
            params = deepcopy(self._parameters)
            if "bbox" in params:
                params["bbox"] = ",".join(map(str, params["bbox"]))
            if "ids" in params:
                params["ids"] = ",".join(params["ids"])
            if "collections" in params:
                params["collections"] = ",".join(params["collections"])
            if "intersects" in params:
                params["intersects"] = json.dumps(params["intersects"])
            if "sortby" in params:
                params["sortby"] = self._sortby_dict_to_str(params["sortby"])
            if "fields" in params:
                params["fields"] = self._fields_dict_to_str(params["fields"])
            return params
        else:
            raise Exception(f"Unsupported method {self.method}")

<<<<<<< HEAD
    def _format_freetext(self, q: Optional[FreeTextLike]) -> Optional[str]:
        if q is not None:
            self._stac_io.assert_conforms_to(ConformanceClasses.FREETEXT)
            return q
        else:
            return None

    @staticmethod
    def _format_query(value: List[QueryLike]) -> Optional[dict]:
=======
    def _format_query(self, value: Optional[QueryLike]) -> Optional[Dict[str, Any]]:
>>>>>>> 72409aed
        if value is None:
            return None

        self._assert_conforms_to(ConformanceClasses.QUERY)

        if isinstance(value, dict):
            return value
        elif isinstance(value, list):
            query: Dict[str, Any] = {}
            for q in value:
                if isinstance(q, str):
                    try:
                        query = dict_merge(query, json.loads(q))
                    except json.decoder.JSONDecodeError:
                        for op in OPS:
                            parts = q.split(op)
                            if len(parts) == 2:
                                param = parts[0]
                                val: Union[str, float] = parts[1]
                                if param == "gsd":
                                    val = float(val)
                                query = dict_merge(query, {parts[0]: {OP_MAP[op]: val}})
                                break
                else:
                    raise Exception("Unsupported query format, must be a List[str].")
        else:
            raise Exception("Unsupported query format, must be a Dict or List[str].")

        return query

    @staticmethod
    def _format_filter_lang(
        _filter: Optional[FilterLike], value: Optional[FilterLangLike]
    ) -> Optional[str]:
        if _filter is None:
            return None

        if value is not None:
            return value

        if isinstance(_filter, str):
            return "cql2-text"

        if isinstance(_filter, dict):
            return "cql2-json"

        return None

    def _format_filter(self, value: Optional[FilterLike]) -> Optional[FilterLike]:
        if value is None:
            return None

        self._assert_conforms_to(ConformanceClasses.FILTER)

        return value

    @staticmethod
    def _format_bbox(value: Optional[BBoxLike]) -> Optional[BBox]:
        if value is None:
            return None

        if isinstance(value, str):
            bbox = tuple(map(float, value.split(",")))
        else:
            bbox = tuple(map(float, value))

        return bbox

    @staticmethod
    def _to_utc_isoformat(dt: datetime_) -> str:
        dt = dt.astimezone(timezone.utc)
        dt = dt.replace(tzinfo=None)
        return f'{dt.isoformat("T")}Z'

    def _to_isoformat_range(
        self,
        component: DatetimeOrTimestamp,
    ) -> Tuple[Optional[str], Optional[str]]:
        """Converts a single DatetimeOrTimestamp into one or two Datetimes.

        This is required to expand a single value like "2017" out to the whole
        year. This function returns two values. The first value is always a
        valid Datetime. The second value can be None or a Datetime. If it is
        None, this means that the first value was an exactly specified value
        (e.g. a `datetime.datetime`). If the second value is a Datetime, then
        it will be the end of the range at the resolution of the component,
        e.g. if the component were "2017" the second value would be the last
        second of the last day of 2017.
        """
        if component is None:
            return "..", None
        elif isinstance(component, str):
            if component == "..":
                return component, None

            match = DATETIME_REGEX.match(component)
            if not match:
                raise Exception(f"invalid datetime component: {component}")
            elif match.group("remainder"):
                if match.group("tz_info"):
                    return component, None
                else:
                    return f"{component}Z", None
            else:
                year = int(match.group("year"))
                optional_month = match.group("month")
                optional_day = match.group("day")

            if optional_day is not None:
                start = datetime_(
                    year,
                    int(optional_month),
                    int(optional_day),
                    0,
                    0,
                    0,
                    tzinfo=tzutc(),
                )
                end = start + relativedelta(days=1, seconds=-1)
            elif optional_month is not None:
                start = datetime_(year, int(optional_month), 1, 0, 0, 0, tzinfo=tzutc())
                end = start + relativedelta(months=1, seconds=-1)
            else:
                start = datetime_(year, 1, 1, 0, 0, 0, tzinfo=tzutc())
                end = start + relativedelta(years=1, seconds=-1)
            return self._to_utc_isoformat(start), self._to_utc_isoformat(end)
        else:
            return self._to_utc_isoformat(component), None

    def _format_datetime(self, value: Optional[DatetimeLike]) -> Optional[Datetime]:
        if value is None:
            return None
        elif isinstance(value, datetime_):
            return self._to_utc_isoformat(value)
        elif isinstance(value, str):
            components = value.split("/")
        else:
            components = list(value)  # type: ignore

        if not components:
            return None
        elif len(components) == 1:
            start, end = self._to_isoformat_range(components[0])
            if end is not None:
                return f"{start}/{end}"
            else:
                return start
        elif len(components) == 2:
            start, _ = self._to_isoformat_range(components[0])
            backup_end, end = self._to_isoformat_range(components[1])
            return f"{start}/{end or backup_end}"
        else:
            raise Exception(
                "too many datetime components "
                f"(max=2, actual={len(components)}): {value}"
            )

    @staticmethod
    def _format_collections(value: Optional[CollectionsLike]) -> Optional[Collections]:
        def _format(c: Any) -> Collections:
            if isinstance(c, str):
                return (c,)
            if isinstance(c, Iterable):
                return tuple(map(lambda x: _format(x)[0], c))

            return (c.id,)

        if value is None:
            return None
        if isinstance(value, str):
            return tuple(map(lambda x: _format(x)[0], value.split(",")))
        if isinstance(value, Collection):
            return _format(value)

        return _format(value)

    @staticmethod
    def _format_ids(value: Optional[IDsLike]) -> Optional[IDs]:
        if value is None:
            return None

        if isinstance(value, str):
            return tuple(value.split(","))

        return tuple(value)

    def _format_sortby(self, value: Optional[SortbyLike]) -> Optional[Sortby]:
        if value is None:
            return None

        self._assert_conforms_to(ConformanceClasses.SORT)

        if isinstance(value, str):
            return [self._sortby_part_to_dict(part) for part in value.split(",")]

        if isinstance(value, list):
            if value and isinstance(value[0], str):
                return [self._sortby_part_to_dict(str(v)) for v in value]
            elif value and isinstance(value[0], dict):
                return value  # type: ignore

        raise Exception(
            "sortby must be of type None, str, List[str], or List[Dict[str, str]"
        )

    @staticmethod
    def _sortby_part_to_dict(part: str) -> Dict[str, str]:
        if part.startswith("-"):
            return {"field": part[1:], "direction": "desc"}
        elif part.startswith("+"):
            return {"field": part[1:], "direction": "asc"}
        else:
            return {"field": part, "direction": "asc"}

    @staticmethod
    def _sortby_dict_to_str(sortby: Sortby) -> str:
        return ",".join(
            [
                f"{'+' if sort['direction'] == 'asc' else '-'}{sort['field']}"
                for sort in sortby
            ]
        )

    def _format_fields(self, value: Optional[FieldsLike]) -> Optional[Fields]:
        if value is None:
            return None

        self._assert_conforms_to(ConformanceClasses.FIELDS)

        if isinstance(value, str):
            return self._fields_to_dict(value.split(","))
        if isinstance(value, list):
            return self._fields_to_dict(value)
        if isinstance(value, dict):
            return value

        raise Exception(
            "sortby must be of type None, str, List[str], or List[Dict[str, str]"
        )

    @staticmethod
    def _fields_to_dict(fields: List[str]) -> Fields:
        includes: List[str] = []
        excludes: List[str] = []
        for field in fields:
            if field.startswith("-"):
                excludes.append(field[1:])
            elif field.startswith("+"):
                includes.append(field[1:])
            else:
                includes.append(field)
        return {"includes": includes, "excludes": excludes}

    @staticmethod
    def _fields_dict_to_str(fields: Fields) -> str:
        includes = [f"+{x}" for x in fields.get("includes", [])]
        excludes = [f"-{x}" for x in fields.get("excludes", [])]
        return ",".join(chain(includes, excludes))

    @staticmethod
    def _format_intersects(value: Optional[IntersectsLike]) -> Optional[Intersects]:
        if value is None:
            return None
        if isinstance(value, dict):
            return deepcopy(value)
        if isinstance(value, str):
            return dict(json.loads(value))
        if hasattr(value, "__geo_interface__"):
            return dict(deepcopy(getattr(value, "__geo_interface__")))
        raise Exception(
            "intersects must be of type None, str, dict, or an object that "
            "implements __geo_interface__"
        )

    @lru_cache(1)
    def matched(self) -> Optional[int]:
        """Return number matched for search

        Returns the value from the `numberMatched` or `context.matched` field.
        Not all APIs will support counts in which case a warning will be issued

        Returns:
            int: Total count of matched items. If counts are not supported `None`
            is returned.
        """
        params = {**self.get_parameters(), "limit": 1}
        resp = self._stac_io.read_json(self.url, method=self.method, parameters=params)
        found = None
        if "context" in resp:
            found = resp["context"]["matched"]
        elif "numberMatched" in resp:
            found = resp["numberMatched"]
        if found is None:
            warnings.warn("numberMatched or context.matched not in response")
        return found

    def get_item_collections(self) -> Iterator[ItemCollection]:
        """DEPRECATED. Use :meth:`ItemSearch.item_collections` instead.

        Yields:
            ItemCollection : a group of Items matching the search criteria within an
            ItemCollection
        """
        warnings.warn(
            "get_item_collections() is deprecated, use item_collections() instead",
            DeprecationWarning,
        )
        return self.item_collections()

    def item_collections(self) -> Iterator[ItemCollection]:
        """Iterator that yields ItemCollection objects.  Each ItemCollection is
        a page of results from the search.

        Yields:
            ItemCollection : a group of Items matching the search criteria within an
            ItemCollection
        """
        if isinstance(self._stac_io, StacApiIO):
            for page in self._stac_io.get_pages(
                self.url, self.method, self.get_parameters()
            ):
                yield ItemCollection.from_dict(
                    page, preserve_dict=False, root=self.client
                )

    def get_items(self) -> Iterator[Item]:
        """DEPRECATED. Use :meth:`ItemSearch.items` instead.

        Yields:
            Item : each Item matching the search criteria
        """
        warnings.warn(
            "get_items() is deprecated, use items() instead",
            DeprecationWarning,
        )
        return self.items()

    def items(self) -> Iterator[Item]:
        """Iterator that yields :class:`pystac.Item` instances for each item matching
        the given search parameters. Calls
        :meth:`ItemSearch.item_collections` internally and yields from
        :attr:`ItemCollection.features <pystac_client.ItemCollection.features>` for
        each page of results.

        Yields:
            Item : each Item matching the search criteria
        """
        nitems = 0
        for item_collection in self.item_collections():
            for item in item_collection:
                yield item
                nitems += 1
                if self._max_items and nitems >= self._max_items:
                    return

    def items_as_dicts(self) -> Iterator[Dict[str, Any]]:
        """Iterator that yields :class:`dict` instances for each item matching
        the given search parameters. Calls
        :meth:`ItemSearch.item_collections` internally and yields from
        :attr:`ItemCollection.features <pystac_client.ItemCollection.features>` for
        each page of results.

        Yields:
            Item : each Item matching the search criteria
        """
        nitems = 0
        for page in self._stac_io.get_pages(
            self.url, self.method, self.get_parameters()
        ):
            for item in page.get("features", []):
                yield item
                nitems += 1
                if self._max_items and nitems >= self._max_items:
                    return

    @lru_cache(1)
    def get_all_items_as_dict(self) -> Dict[str, Any]:
        """DEPRECATED. Use :meth:`get_items` or :meth:`get_item_collections` instead.
            Convenience method that gets all items from all pages, up to
            the number provided by the max_items parameter, and returns an array of
            dictionaries.

        Return:
            Dict : A GeoJSON FeatureCollection
        """
        warnings.warn(
            "get_all_items_as_dict is deprecated, use get_items or"
            " get_item_collections instead",
            DeprecationWarning,
        )
        features = []
        for page in self._stac_io.get_pages(
            self.url, self.method, self.get_parameters()
        ):
            for feature in page["features"]:
                features.append(feature)
                if self._max_items and len(features) >= self._max_items:
                    return {"type": "FeatureCollection", "features": features}
        return {"type": "FeatureCollection", "features": features}

    @lru_cache(1)
    def get_all_items(self) -> ItemCollection:
        """DEPRECATED. Use :meth:`get_items` or :meth:`get_item_collections` instead.
            Convenience method that builds an :class:`ItemCollection` from all items
            matching the given search parameters.

        Return:
            item_collection : ItemCollection
        """
        warnings.warn(
            "get_all_items is deprecated, use get_items or "
            "get_item_collections instead",
            DeprecationWarning,
        )
        feature_collection = self.get_all_items_as_dict()
        return ItemCollection.from_dict(
            feature_collection, preserve_dict=False, root=self.client
        )<|MERGE_RESOLUTION|>--- conflicted
+++ resolved
@@ -64,6 +64,8 @@
 Fields = Dict[str, List[str]]
 FieldsLike = Union[Fields, str, List[str]]
 
+FreeTextLike = str
+
 # these cannot be reordered or parsing will fail!
 OP_MAP = {
     ">=": "gte",
@@ -77,8 +79,6 @@
 OPS = list(OP_MAP.keys())
 
 DEFAULT_LIMIT_AND_MAX_ITEMS = 100
-
-FreeTextLike = str
 
 
 # from https://gist.github.com/angstwad/bf22d1822c38a92ec0a9#gistcomment-2622319
@@ -209,38 +209,11 @@
             dictionary or not provided, defaults
             to 'cql2-json'. If `filter` is a string, defaults to `cql2-text`.
         sortby: A single field or list of fields to sort the response by
-<<<<<<< HEAD
-        fields: A list of fields to return in the response. Note this may result in invalid JSON.
-            Use `get_all_items_as_dict` to avoid errors
-        max_items: The maximum number of items to get, even if there are more matched items
-        method: The http method, 'GET' or 'POST'
-        stac_io: An instance of of StacIO for retrieving results. Normally comes from the Client that returns this ItemSearch
-        client: An instance of a root Client used to set the root on resulting Items
-        q: Freetext string as per the STAC API `free-text-search extension <https://github.com/cedadev/stac-freetext-search>`
-    """
-    def __init__(self,
-                 url: str,
-                 *,
-                 limit: Optional[int] = 100,
-                 bbox: Optional[BBoxLike] = None,
-                 datetime: Optional[DatetimeLike] = None,
-                 intersects: Optional[IntersectsLike] = None,
-                 ids: Optional[IDsLike] = None,
-                 collections: Optional[CollectionsLike] = None,
-                 query: Optional[QueryLike] = None,
-                 filter: Optional[FilterLike] = None,
-                 filter_lang: Optional[FilterLangLike] = None,
-                 sortby: Optional[SortbyLike] = None,
-                 fields: Optional[FieldsLike] = None,
-                 max_items: Optional[int] = None,
-                 method: Optional[str] = 'POST',
-                 stac_io: Optional[StacIO] = None,
-                 client: Optional["Client"] = None,
-                 q: Optional[FreeTextLike] = None):
-=======
         fields: A list of fields to include in the response. Note this may
             result in invalid STAC objects, as they may not have required fields.
             Use `items_as_dicts` to avoid object unmarshalling errors.
+        q: Freetext string as per the STAC API `free-text-search` extension
+            <https://github.com/cedadev/stac-freetext-search>
     """
 
     def __init__(
@@ -262,8 +235,8 @@
         filter_lang: Optional[FilterLangLike] = None,
         sortby: Optional[SortbyLike] = None,
         fields: Optional[FieldsLike] = None,
+        q: Optional[FreeTextLike] = None,
     ):
->>>>>>> 72409aed
         self.url = url
         self.client = client
 
@@ -284,20 +257,6 @@
         self.method = method
 
         params = {
-<<<<<<< HEAD
-            'limit': limit,
-            'bbox': self._format_bbox(bbox),
-            'datetime': self._format_datetime(datetime),
-            'ids': self._format_ids(ids),
-            'collections': self._format_collections(collections),
-            'intersects': self._format_intersects(intersects),
-            'query': self._format_query(query),
-            'filter': self._format_filter(filter),
-            'filter-lang': self._format_filter_lang(filter, filter_lang),
-            'sortby': self._format_sortby(sortby),
-            'fields': self._format_fields(fields),
-            'q': self._format_freetext(q)
-=======
             "limit": limit,
             "bbox": self._format_bbox(bbox),
             "datetime": self._format_datetime(datetime),
@@ -309,7 +268,7 @@
             "filter-lang": self._format_filter_lang(filter, filter_lang),
             "sortby": self._format_sortby(sortby),
             "fields": self._format_fields(fields),
->>>>>>> 72409aed
+            "q": self._format_freetext(q),
         }
 
         self._parameters: Dict[str, Any] = {
@@ -340,19 +299,7 @@
         else:
             raise Exception(f"Unsupported method {self.method}")
 
-<<<<<<< HEAD
-    def _format_freetext(self, q: Optional[FreeTextLike]) -> Optional[str]:
-        if q is not None:
-            self._stac_io.assert_conforms_to(ConformanceClasses.FREETEXT)
-            return q
-        else:
-            return None
-
-    @staticmethod
-    def _format_query(value: List[QueryLike]) -> Optional[dict]:
-=======
     def _format_query(self, value: Optional[QueryLike]) -> Optional[Dict[str, Any]]:
->>>>>>> 72409aed
         if value is None:
             return None
 
@@ -627,6 +574,13 @@
             "implements __geo_interface__"
         )
 
+    def _format_freetext(self, q: Optional[FreeTextLike]) -> Optional[str]:
+        if q is not None:
+            self._stac_io.assert_conforms_to(ConformanceClasses.FREETEXT)
+            return q
+        else:
+            return None
+
     @lru_cache(1)
     def matched(self) -> Optional[int]:
         """Return number matched for search
