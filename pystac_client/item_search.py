--- conflicted
+++ resolved
@@ -267,15 +267,8 @@
 
         self._parameters = {k: v for k, v in params.items() if v is not None}
 
-<<<<<<< HEAD
     def _assert_conforms_to(self, conformance_class: ConformanceClasses) -> None:
-        if isinstance(self._stac_io, StacApiIO):
-            self._stac_io.assert_conforms_to(conformance_class)
-=======
-    # TODO: fix this with the stac_api_io() method in a future PR
-    def _assert_conforms_to(self, conformance_class: ConformanceClasses) -> None:
-        self._stac_io.assert_conforms_to(conformance_class)  # type: ignore
->>>>>>> 49de56d9
+        self._stac_io.assert_conforms_to(conformance_class)
 
     def get_parameters(self) -> Dict[str, Any]:
         if self.method == "POST":
@@ -298,11 +291,7 @@
         else:
             raise Exception(f"Unsupported method {self.method}")
 
-<<<<<<< HEAD
     def _format_query(self, value: Optional[QueryLike]) -> Optional[Dict[str, Any]]:
-=======
-    def _format_query(self, value: QueryLike) -> Optional[Dict[str, Any]]:
->>>>>>> 49de56d9
         if value is None:
             return None
 
@@ -501,11 +490,7 @@
 
         if isinstance(value, list):
             if value and isinstance(value[0], str):
-<<<<<<< HEAD
                 return [self._sortby_part_to_dict(str(v)) for v in value]
-=======
-                return [self._sortby_part_to_dict(v) for v in value]
->>>>>>> 49de56d9
             elif value and isinstance(value[0], dict):
                 return value
 
