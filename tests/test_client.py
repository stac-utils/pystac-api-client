--- conflicted
+++ resolved
@@ -574,65 +574,6 @@
             client.get_collection("sentinel-2-l2a")
 
 
-<<<<<<< HEAD
-class TestConformsTo:
-    def test_set_conforms_to_using_list_of_uris(self) -> None:
-        client = Client.from_file(str(TEST_DATA / "planetary-computer-root.json"))
-        client.set_conforms_to(["https://api.stacspec.org/v1.0.0-rc.2/core"])
-
-        assert client.conforms_to(ConformanceClasses.CORE)
-
-    def test_add_and_remove_conforms_to_by_string(self) -> None:
-        client = Client.from_file(str(TEST_DATA / "planetary-computer-root.json"))
-
-        client.remove_conforms_to("core")
-        assert not client.conforms_to(ConformanceClasses.CORE)
-
-        client.add_conforms_to("core")
-        assert client.conforms_to(ConformanceClasses.CORE)
-
-    def test_add_and_remove_conforms_to_by_class(self) -> None:
-        client = Client.from_file(str(TEST_DATA / "planetary-computer-root.json"))
-        client.remove_conforms_to("core")
-        assert not client.conforms_to(ConformanceClasses.CORE)
-
-        client.add_conforms_to(ConformanceClasses.CORE)
-        assert client.conforms_to(ConformanceClasses.CORE)
-
-    def test_clear_all_conforms_to(self) -> None:
-        client = Client.from_file(str(TEST_DATA / "planetary-computer-root.json"))
-        client.clear_conforms_to()
-        assert not client.has_conforms_to()
-
-    def test_empty_conforms_to(self) -> None:
-        client = Client.from_file(str(TEST_DATA / "planetary-computer-root.json"))
-        client.set_conforms_to([])
-        assert client.has_conforms_to(), "The conformsTo field should still exist"
-
-        assert not client.conforms_to(ConformanceClasses.CORE)
-        assert not client.conforms_to(ConformanceClasses.ITEM_SEARCH)
-
-    def test_no_conforms_to_falls_back_to_pystac(self) -> None:
-        client = Client.from_file(str(TEST_DATA / "planetary-computer-root.json"))
-        client.clear_conforms_to()
-
-        with strict():
-            with pytest.raises(FallbackToPystac):
-                next(client.get_collections())
-
-    @pytest.mark.vcr
-    def test_changing_conforms_to_changes_behavior(self) -> None:
-        with pytest.warns(NoConformsTo):
-            client = Client.open("https://earth-search.aws.element84.com/v0")
-
-        with pytest.warns(FallbackToPystac):
-            next(client.get_collections())
-
-        client.add_conforms_to(ConformanceClasses.COLLECTIONS)
-
-        with pytest.warns(MissingLink, match="rel='data'"):
-            next(client.get_collections())
-=======
 class TestQueryables:
     @pytest.mark.vcr
     def test_get_queryables(self) -> None:
@@ -646,11 +587,11 @@
         root_url = "http://pystac-client.test/"
         requests_mock.get(root_url, status_code=200, text=pc_root_text)
         api = Client.open(root_url)
-        with pytest.raises(NotImplementedError, match="FILTER not supported"):
+        with pytest.raises(DoesNotConformTo, match="FILTER"):
             api.get_queryables()
 
         assert api._stac_io is not None
-        api._stac_io._conformance = None
+        api.add_conforms_to("FILTER")
         api.set_self_href(None)
         with pytest.raises(ValueError, match="does not have a self_href set"):
             api.get_queryables()
@@ -658,4 +599,62 @@
         api._stac_io = None
         with pytest.raises(APIError, match="API access is not properly configured"):
             api.get_queryables()
->>>>>>> 0a438035
+
+
+class TestConformsTo:
+    def test_set_conforms_to_using_list_of_uris(self) -> None:
+        client = Client.from_file(str(TEST_DATA / "planetary-computer-root.json"))
+        client.set_conforms_to(["https://api.stacspec.org/v1.0.0-rc.2/core"])
+
+        assert client.conforms_to(ConformanceClasses.CORE)
+
+    def test_add_and_remove_conforms_to_by_string(self) -> None:
+        client = Client.from_file(str(TEST_DATA / "planetary-computer-root.json"))
+
+        client.remove_conforms_to("core")
+        assert not client.conforms_to(ConformanceClasses.CORE)
+
+        client.add_conforms_to("core")
+        assert client.conforms_to(ConformanceClasses.CORE)
+
+    def test_add_and_remove_conforms_to_by_class(self) -> None:
+        client = Client.from_file(str(TEST_DATA / "planetary-computer-root.json"))
+        client.remove_conforms_to("core")
+        assert not client.conforms_to(ConformanceClasses.CORE)
+
+        client.add_conforms_to(ConformanceClasses.CORE)
+        assert client.conforms_to(ConformanceClasses.CORE)
+
+    def test_clear_all_conforms_to(self) -> None:
+        client = Client.from_file(str(TEST_DATA / "planetary-computer-root.json"))
+        client.clear_conforms_to()
+        assert not client.has_conforms_to()
+
+    def test_empty_conforms_to(self) -> None:
+        client = Client.from_file(str(TEST_DATA / "planetary-computer-root.json"))
+        client.set_conforms_to([])
+        assert client.has_conforms_to(), "The conformsTo field should still exist"
+
+        assert not client.conforms_to(ConformanceClasses.CORE)
+        assert not client.conforms_to(ConformanceClasses.ITEM_SEARCH)
+
+    def test_no_conforms_to_falls_back_to_pystac(self) -> None:
+        client = Client.from_file(str(TEST_DATA / "planetary-computer-root.json"))
+        client.clear_conforms_to()
+
+        with strict():
+            with pytest.raises(FallbackToPystac):
+                next(client.get_collections())
+
+    @pytest.mark.vcr
+    def test_changing_conforms_to_changes_behavior(self) -> None:
+        with pytest.warns(NoConformsTo):
+            client = Client.open("https://earth-search.aws.element84.com/v0")
+
+        with pytest.warns(FallbackToPystac):
+            next(client.get_collections())
+
+        client.add_conforms_to(ConformanceClasses.COLLECTIONS)
+
+        with pytest.warns(MissingLink, match="rel='data'"):
+            next(client.get_collections())